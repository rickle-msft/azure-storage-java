<<<<<<< HEAD
XXXX.XX.XX Version X.X.X
 * Support for 2018-03-28 REST version. Please see our REST API documentation and blogs for information about the related added features.
 * Added support for static website properties.
=======
2018.06.26 Version 8.0.0
 * Support for 2018-03-28 REST version. Please see our REST API documentation and blogs for information about the related added features.
 * Added support for static website properties.
 * Added support for the getAccountInfo feature. Sku name and account kind may be retrieved using a CloudBlobClient, CloudBlobContainer, or CloudBlob with SharedKey or SAS.
 * Added support for putBlockFromURI. A block may be created with another block blob as its source.
 * Upgraded the language version to Java 7.
 * Updated the Jackson-Core dependency to version 2.9.4 to pull in security fix.
>>>>>>> 6ed472e4

2018.05.22 Version 7.1.0
 * Support for 2017-11-09 REST version. Please see our REST API documentation and blogs for information about the related added features.
 * Added OAuth token support for authentication with HTTPS requests.
 * Support for write-once read-many containers.

2018.02.05 Version 7.0.0
 * Support for 2017-07-29 REST version. Please see our REST api documentation and blogs for information about the related added features.
 * Added support for soft delete feature. If a delete retention policy is enabled through the set service properties API, then blobs or snapshots can be deleted softly and retained for a specified number of days, before being permanently removed by garbage collection.
 * When a storage request fails, the error code may now be retrieved directly from the RequestResult and StorageException classes. This error code is populated even in cases where there is no StorageExtendedErrorInformation available, such as in calls to FetchAttributes.
 * Queue messages may now be inserted with infinite duration by specifying -1 as the timeToLiveInSeconds parameter to addMessage.
 * Improved performance of blob uploadFromFile APIs to avoid unnecessary buffering.
 * Improved performance when streaming directly from a FileInputStream to avoid unnecessary buffering.
 * Switched to using fixed length streaming mode in the HTTP client to avoid unnecessary buffering.
 * Upgraded Key Vault dependency to 1.0.
 * Fixed a bug preventing openInputStream from working on a blob snapshot.

2017.11.01 Version 6.1.0
 * Added support for the last time the tier was modified.

2017.10.06 Version 6.0.0
 * Added support for taking a snapshot of a share.
 * IOExceptions wrapping StorageExceptions will now contain the StorageException message in the outer exception.
 * Connection string support expanded to allow AccountName to be specified with SharedAccessSignature and DefaultEndpointsProtocol.  In this case, SharedAccessSignature is used for credentials, while having both DefaultEndpointsProtocol and AccountName allows the library to infer a set of default endpoints.  Additionally, we have added support for BlobSecondaryEndpoint, QueueSecondaryEndpoint, TableSecondaryEndpoint, and FileSecondaryEndpoint.  Specifying a secondary endpoint requires the specification of the corresponding primary.
 * All: The use of DefaultEndpointsProtocol in a connection string is now optional in the case where endpoints would be automatically generated; if missing, a value of https will be inferred.  When the parsed account settings in such a case are used to generate a connection string, the value of DefaultEndpointsProtocol will be explicitly included.

2017.08.28 Version 5.5.0
 * Fixed a bug when using a SAS token where the token was being omitted from calls to delete a directory in the file service.
 * For Standard Storage Accounts only, added the ability to set the tier of individual block blobs. The tier can currently only be set through uploadTier()

2017.07.13 Version 5.4.0
 * Support for 2017-04-17 REST version. Please see our REST API documentation and blogs for information about the related added features.
 * Added ErrorReceivingResponseEvent which fires when a network error occurs before the responseReceivedEvent fires. If the responseReceivedEvent fires sucessfully, this new event will not fire.
 * For Premium Accounts only, added support for getting and setting the tier on a page blob. The tier can also be set when creating or copying from an existing page blob.
 * Added support for server side encryption for File Service.

2017.06.21 Version 5.3.1
 * Fixed a bug in specific upload case for block blobs. This only affects uploads greater than the max put blob threshold, that have increased the streamWriteSizeInBytes beyond the 4 MB and storeBlobContentMD5 has been disabled.
 * In some cases in the above mentioned upload path, fixed a bug where StorageExceptions were being thrown instead of IOExceptions.

2017.06.13 Version 5.3.0
 * Fixed a bug where the transactional MD5 check would fail when downloading a range of blob or file and the recovery action is performed on a subsection of the range.
 * Fixed leaking connections for table requests.
 * Fixed a bug where retries happened immediately when experiencing a network exception uploading data or getting the response.
 * Fixed a bug where the response stream was not being closed on nonretryable exceptions.

2017.05.23 Version 5.2.0
 * Fixed Exists() calls on Shares and Directories to now populate metadata. This was already being done for Files.
 * Changed blob constants to support up to 256 MB on put blob for block blobs. The default value for put blob threshold has also been updated to half of the maximum, or 128 MB currently.
 * Fixed a bug that prevented setting content MD5 to true when creating a new file.
 * Fixed a bug where access conditions, options, and operation context were not being passed when calling openWriteExisting() on a page blob or a file.
 * Fixed a bug where an exception was being thrown on a range get of a blob or file when the options disableContentMD5Validation is set to false and useTransactionalContentMD5 is set to true and there is no overall MD5.
 * Fixed a bug where retries were happening immediately if a socket exception was thrown.
 * In CloudFileShareProperties, setShareQuota() no longer asserts in bounds. This check has been moved to create() and uploadProperties() in CloudFileShare.

2017.05.14 Version 5.1.1
 * Reverted version 5.1.0 due to a regression which was caught after publishing. Version 5.2.0 will be released that contains the fixes from 5.1.0 without the regression.

2017.01.18 Version 5.0.0
 * Prefix support for listing files and directories.
 * Added support for setting public access when creating a blob container
 * The public access setting on a blob container is now a container property returned from downloadProperties.
 * Add Message now modifies the PopReceipt, Id, NextVisibleTime, InsertionTime, and ExpirationTime properties of its CloudQueueMessage parameter.
 * Populate content MD5 for range gets on Blobs and Files.
 * Added support in Page Blob for incremental copy.
 * Added large BlockBlob upload support. Blocks can now support sizes up to 100 MB.
 * Added a new, memory-optimized upload strategy for the upload* APIs. This algorithm only applies for blocks greater than 4MB and when storeBlobContentMD5 and Client-Side Encryption are disabled.
 * getQualifiedUri() has been deprecated for Blobs. Please use getSnapshotQualifiedUri() instead. This new function will return the blob including the snapshot (if present) and no SAS token.
 * getQualifiedStorageUri() has been deprecated for Blobs. Please use getSnapshotQualifiedStorageUri() instead. This new function will return the blob including the snapshot (if present) and no SAS token.
 * Fixed a bug where copying from a blob that included a SAS token and a snapshot ommitted the SAS token.

2016.08.30 Version 4.4.0
 * Fixed a bug in client-side encryption for tables that was preventing the Java client from decrypting entities encrypted with the .NET client, and vice versa.
 
2016.07.06 Version 4.3.0
 * Added support for server-side encryption.
 * Added support for getBlobReferenceFromServer methods on CloudBlobContainer to support retrieving a blob without knowing its type.
 * Fixed a bug in the retry policies where 300 status codes were being retried when they shouldn't be.

2016.04.07 Version 4.2.0
 * Added support for setting a library-wide proxy. The default proxy can be set on OperationContext.
 * Added support in Page Blob for getting a list of differing page ranges between snapshot versions.
 * Added support in Page Blob for getting ranges of pages.

2016.03.31 Version 4.1.0
 * Added support for client side encryption for blobs, queues and tables.
 * Since the encryption preview, added functionality where uploading encrypted blobs can be done with just PutBlob, not PutBlock + PutBlockList, if the blob is small enough.
 * Since the encryption preview, fixed bugs in the Table Service where APIs such as 'CreateTable' were trying to encrypt their payload.  Encryption is only supported on entities.

2015.10.05 Version 4.0.0
 * Removed deprecated table AtomPub support.
 * Removed deprecated constructors which take service clients in favor of constructors which take credentials.
 * Added support for "Add" permissions on Blob SAS.
 * Added support for "Create" permissions on Blob and File SAS.
 * Added support for IP Restricted SAS and Protocol SAS.
 * Added support for Account SAS to all services.
 * Added support for Minute and Hour Metrics to FileServiceProperties and added support for File Metrics to CloudAnalyticsClient.
 * Removed deprecated startCopyFromBlob() on CloudBlob. Use startCopy() instead.
 * Removed deprecated Credentials and StorageKey classes. Please use the appropriate methods on StorageCredentialsAccountAndKey instead.

2015.09.16 Version 3.1.0
 * Fixed a bug in table where a select on a non-existent field resulted in a null reference exception if the corresponding field in the TableEntity was not nullable.
 * Fixed a bug in table where JsonParser was automatically closing the response stream before it was completely drained causing socket exhaustion.
 * Fixed a bug in StorageCredentialsAccountAndKey.updateKey(String) which prevented valid keys from being set.
 * Added CloudBlobContainer.listBlobs(final String, final boolean) method.
 * Fixed a bug in blob where using AccessConditions on block blob uploads larger than 64MB done with the upload* methods or block blob uploads done openOutputStream with would fail if the blob did not already exist.
 * Added support for setting a proxy per request. Proxy can be set on an OperationContext instance and will be used when that instance is passed to the request method.

2015.08.04 Version 3.0.0
 * Added support for SAS to the Azure File service.
 * Added support for Append Blob.
 * Added support for Access Control Lists (ACL) to File Shares.
 * Added support for getting and setting of CORS rules to File service.
 * Added support for ShareStats to File Shares.
 * Added support for copying an Azure File to another Azure File or a Block Blob asynchronously, and aborting Azure File copy operations asynchronously.
 * Added support for copying a Blob to an Azure File asynchronously.
 * Added support for setting a maximum quota property on a File Share.
 * Removed deprecated AuthenticationScheme and its getter and setter. In the future only SharedKey will be used.
 * Removed deprecated getter/setters for all request option properties on the service clients. Please use the default request options getter/setters instead.
 * Removed getSubDirectoryReference() for blob directories and file directories. Use getDirectoryReference() instead. 
 * Removed getEntityClass() in TableQuery. Please use getClazzType() instead.
 * Added client-side verification for lease duration and break periods.
 * Deprecated the setters in table for timestamp as this property is only modifiable by the service.
 * Deprecated startCopyFromBlob() on CloudBlob. Use startCopy() instead.
 * Deprecated the Credentials and StorageKey classes. Please use the appropriate methods on StorageCredentialsAccountAndKey instead.
 * Deprecated constructors which take service clients in favor of constructors which take credentials.
 * Fixed a bug where the DateBackwardCompatibility flag was not applied if set on the CloudTableClient default request options.
 * Changed library behavior to retry all exceptions thrown when parsing a response object.
 * Changed behavior to stop removing query parameters passed in with the resource URI if that URI contains a SAS token. Some query parameters such as comp, restype, snapshot and api-version will still be removed.
 * Added support for logging StringToSign to SharedKey and SAS.
 * Added a connect timeout to prevent hangs when establishing the network connection.
 * Made performance enhancements to the BlobOutputStream class.

2015.05.26 Version 2.2.0
 * Fixed a bug where maximum execution time was ignored for file, queue, and table services.
 * Changed the socket timeout to be set to the service side timeout plus 5 minutes when maximum execution time is not set.
 * Changed the socket timeout to default to 5 minutes rather than infinite when neither service side timeout or maximum execution time are set.
 * Fixed a bug where MD5 was calculated for commitBlockList even though UseTransactionalMD5 was set to false.
 * Fixed a bug where selecting fields that did not exist returned an error rather than an EntityProperty with a null value.
 * Fixed a bug where table entities with a single quote in their partition or row key could be inserted but not operated on in any other way.

2015.04.01 Version 2.1.0
 * Fixed a bug for all listing API's where next() would sometimes throw an exception if hasNext() had not been called even if there were more elements to iterate on.
 * Added sequence number to the blob properties. This is populated for page blobs.
 * Creating a page blob sets its length property.
 * Added support for page blob sequence numbers and sequence number access conditions. 
 * Fixed a bug in abort copy where the lease access condition was not sent to the service.
 * Fixed an issue in startCopyFromBlob where if the URI of the source blob contained certain non-ASCII characters they would not be encoded appropriately. This would result in Authorization failures.
 * Fixed a small performance issue in XML serialization.
 * Fixed a bug in BlobOutputStream and FileOutputStream where flush added data to a request pool rather than immediately committing it to the Azure service.
 * Refactored to remove the blob, queue, and file package dependency on table in the error handling code.
 * Added additional client-side logging for REST requests, responses, and errors.

2014.12.20 Version 2.0.0
 * Deprecated getSubDirectoryReference() for blob directories and file directories. Use getDirectoryReference() instead. 
 * Fixed a bug where maxResults was not verified to be positive for list operations.
 * Fixed a bug where high precision Date values stored on Table Entites were forced to fit into milliseconds resulting in inaccuracies. Precision is limited to 1 millisecond by Java.util.Date. If greater precision is required, the String should be used directly.
 * Added TableRequestOptions.dateBackwardCompatibility, which supports reading Date values on Table Entities written using versions of this library prior to 2.0.0. See http://go.microsoft.com/fwlink/?LinkId=523753 for more details.
 * Deprecated AuthenticationScheme and its getter and setter. In the future only SharedKey will be used.

2014.11.03 Version 1.3.1
 * Reverted timestamp bug fix from 1.3.0 for further consideration.

2014.11.03 Version 1.3.0
 * Added support for EndpointSuffix which was previously not accepted in Account Strings.
 * Fixed a bug where high precision timestamps were forced to fit into milliseconds resulting in inaccuracies. Precision is limited to 1 millisecond by Java.util.Date. If greater precision is required, the String should be used directly.

2014.08.01 Version 1.2.0
 * Added the NameValidator class which contains helpers that check to see if resource names are valid.
 * Fixed a bug where the RequestUrl of a LogRecord was not correctly HTML4 decoded. Added a dependency on Apache Commons Lang3.  
 * Made FileRange class and ListFilesAndDirectories method in the CloudFileDirectory class public. 

2014.07.01 Version 1.1.0
 * Changed the maven group id and artifact id. The new group id is com.microsoft.azure and the new artifact id is azure-storage.
 * Added File Service support. The File Service and the associated SDK APIs are in preview. 
 * Added CloudAnalyticsClient and related methods to simplify Storage Analytics logging and metrics use case scenarios.
 * Fixed a bug where an empty file would be left over during the downloadToFile error case.
 * Updated StorageErrorCodeStrings class. 
 * Requests made using SAS credentials have the api-version query parameter appended to the URI.
 * Fixed a null pointer exception that resulted when the first request was made with a blob created using the uri-only constructor (no sas creds appended). 

2014.05.12 Version 1.0.0
 * Updated service version to 2014-02-14
 * Fixed null-reference when null listingDetails are passed to listBlobsSegmented(String, boolean, EnumSet<BlobListingDetails>, int, ResultContinuation, BlobRequestOptions, OperationContext) overload
 * StorageUri may contain only a secondary endpoint

2014.05.06 Version 0.7.0
 * Created a DefaultRequestOptions object for each service client
 * Deprecated getter/setters for all request option properties on the service clients 
 * Removed server timeout defaults. These are still settable via the DefaultRequestOptions object on the client if desired
 * Removed OperationContext getCurrentRequestObject/setCurrentReqestObject methods
 * Removed SharedAccess{Blob|Queue|Table}Policy permissionsFromString(String) and permissionsToString(EnumSet) static methods in favor of setPermissionsFromString(String) and permissionsToString() instance methods
 * Moved all execute and executeSegmented methods for TableOperations, TableBatchOperations, and TableQueries from CloudTableClient to CloudTable. The CloudTableClient methods are removed
 * Deprecated getEntityClass() in TableQuery. Please use getClazzType() instead.
 * Removed CloudPageBlob openOutputStream methods in favor of equivalent openWriteNew methods
 * Removed reserved methods from StorageCredentials classes
 * Made the isUsePathStyleUris() method in ServiceClient protected
 * Removed CloudTableClient constructors taking only URI/StorageUri and throw if credentials passed into constructors are null as tables do not allow anonymous access
 * Removed extraneous ServiceClient constructors
 * Moved LeaseDuration, LeaseState, and LeaseStatus from the storage package to the blob package
 * Made the parse(String) methods in LeaseDuration, LeaseState, and LeaseStatus internal
 * RetryContext currentRetryCount and lastRequestResult fields must be accessed with their corresponding getters/setters
 * BlockEntry searchMode field must be accessed through its getter/setter
 * BlockEntry has an additional constructor taking only block id
 * Removed BlobType enum parse() method
 * Removed CopyStatus enum parse() method
 * Removed CloudQueueMessage setExpirationTime(), setNextVisibleTime() and setPopReceipt() methods
 * Removed TableConstants class
 * Removed some classes/methods originally marked "Internal Use Only": Credentials.getSigningAccountName(), StorageCredentialsAccountAndKey.setSigningAccountName(), DeserializationHelper class, some BlobProperties setter methods
 * Applied MaximumExecutionTime to downloadToByteArray and downloadRangeToByteArray methods
 * Removed GeoReplicationStats.getGeoReplicationStatus(String)
 * Moved SharedAccessPolicy, Permissions base classes (and serializers/deserializers) from core to storage
 * Added container/queue/table constructors taking only URI or StorageUri to enable direct instantiation with a SAS token
 * Fixed LeaseState so that it is parsed correctly. Previously, a leased blob returned LeaseState.UNSPECIFIED rather than LeaseState.LEASED
 * Fixed the CloudTable(URI) method to correctly handle partition key and row key limits for passed in SAS tokens
 * Fixed an issue that allowed whitespace metadata values to be set
 * Changed package name from com.microsoft.windowsazure.storage to com.microsoft.azure.storage
 * Deprecated AtomPub format for tables
 * Added support for secondary location access in Azure Storage Emulator
 * Removed unnecessary exceptions specified in the throws clause of method declarations
 * Fixed issue with path-style uris and sas credentials
 * Added CloudAnalyticsClient class to simplify storage account analytics logging and metrics scenarios.

2014.02.19 Version 0.6.0
 * Removed OperationContext getCurrentOperationByteCount/setCurrentOperationByteCount and getIntermediateMD5/setIntermediateMD5 methods
 * Deprecated OperationContext getCurrentRequestObject/setCurrentReqestObject methods
 * Deprecated SharedAccess{Blob|Queue|Table}Policy permissionsFromString(String) and permissionsToString(EnumSet) static methods in favor of setPermissionsFromString(String) and permissionsToString() instance methods
 * Moved all execute and executeSegmented methods for TableOperations, TableBatchOperations, and TableQueries from CloudTableClient to CloudTable. The CloudTableClient methods are now marked deprecated.
 * Deprecated CloudPageBlob openOutputStream methods in favor of equivalent openWriteNew methods
 * container.get{BlockBlob|PageBlob|Directory}Reference, directory.get{BlockBlob, PageBlob, SubDirectory}Reference always treat the string parameter as a relative address
 * {CloudBlobContainer|CloudQueue|CloudTable}(String, CloudBlobClient) always treat the string parameter as a relative address
 * If the parent of a blob is the container, Cloud{BlockBlob|PageBlob|BlobDirectory}.getParent() returns a valid CloudBlobDirectory with an empty prefix. Similarly, container.getDirectoryReference("") gets a valid CloudBlobDirectory representing the container.
 * Blob downloads resume on every retry
 * TableOperation(TableEntity, TableOperationType) sets echoContent to false by default
 * Fixed translateException to handle 503 along with other special HTTP codes
 * Fixed an issue so that the ContentMD5 is only calculated when the length is unknown or is within the single blob upload threshold for block blob uploads.
 * Fixed snapshot creates to inherit base blob's metadata/properties unless metadata/properties are specified
 * Any exception thrown while parsing an error response is ignored and the original exception is returned
 * Added additional constructors to TableServiceEntity and DynamicTableEntity taking partition key, row key, etc
 * Added support for Null Retry Policies
 * Added a resize method for page blobs 
 * Added openWriteExisting() and openWriteExisting(AccessCondition, BlobRequestOptions, OperationContext) methods to PageBlob allowing output streams to be opened on existing page blobs.
 * Added StorageEventMultiCasters to OperationContext for when a retry occurs ("Retrying") and when the request is complete ("RequestComplete").
 * Added static StorageEventMultiCasters for SendingRequest, ResponseReceived, RequestComplete and Retrying to Operation Context
 * Added maximum execution time, settable for all requests via Cloud{Blob|Queue|Table}Client.setMaximumExecutionTime(Integer) or for an individual request via {Blob|Queue|Table}RequestOptions.setMaximumExecutionTime(Integer)

2013.12.10 Version 0.5.0
 * Fixed content disposition parsing in BlobDeserializationHelper and added it to BlobProperties
 * Fixed etag for snapshots, which was previously not set correctly in CloudBlob
 * Fixed etag parsing so that quotes around etag are removed
 * Added Copy to BlobListingDetails enum and added logic and fixed xml parsers to enable that option when listing blobs
 * Fixed blob/container BreakLease so that the breakPeriodInSeconds is honored
 * Sending request event on the opContext is now fired before the connection is set up
 * Added Json support for tables
 * JsonMinimalMetadata is now the default payload format (rather than AtomPub). Payload format can be specified for all table requests by using CloudTableClient.setTablePayloadFormat or for an individual table request by using TableRequestOptions.setTablePayloadFormat
 * Added read from secondary support for blobs/queue/tables
 * Fixed Canonicalizer to ignore empty header values while signing
 * Added additional query parameters for Blob SAS introduced in 2013-08-15
 * Enabled echo content (on or off) option for table inserts
 * Enabled setting user headers on the operation context
 * Moved LeaseAction enum from core package to blob package (internal use only)
 * Added support for optional Service Properties
 * Blob downloadToByteArray and downloadRangeToByteArray return the number of bytes copied to the byte array

2013.07.03 Version 0.4.4
 * Windows Azure China environment support
 * Service Bus metadata support updated to the latest version
 * Rich Odata entity query support for Service Bus Queue/Topic/Subscription
 * Added support for Service Bus message forwarding
 * Added support for Service Bus message count details
 * Made sure the response stream is drained to prevent socket exhaustion in Storage
 * Added support for all flavors of SharedKey and SharedKeyLite message signing through AuthenticationScheme property on client classes in Storage

2013.05.27 Version 0.4.3
* Added support for updating existing Queue/Topic/Subscription for Service Bus
* Added support for message lock renewal to support long running message processing for Service Bus
* Added new properties to Queue/Topic/Subscription/Rule for Service Bus
* Added support for rebinding content key for Media Services

2013.04.16 Version 0.4.2
* Fixed a bunch of GB18030 encoding issues
* Fixed a service bus issue when the locale is not UTC

2013.03.12 Version 0.4.1
 * Added "Azure-SDK-For-Java/<version>" To User-Agent HTTP header
 * Added connection string support for Service Bus
 * Added new methods to break lease for Storage Blob which doesn't require a lease id and returns the result as an object. Deprecated the old breakLease() methods.
 * Added a new method to get the historical events for Media Services
 * Fixed Storage Table encoding issue for special characters
 * BlobOutputStream now commits block list using LATEST instead of UNCOMMITTED
 * Added RequestResult to StorageEvents
 * Fixed issue when accessing OperationContext RequestResults
 * Fixed the return value of BlobInputStream.read
 * Fixed CloudPageBlob.downloadPageRanges to retrieve the blob length
 * Fixed MD5 validation in BlobInputStream
 * Return ETag in TableResult not only for Insert but also for other operations

2013.01.18 Version 0.4.0
 * Added support for Windows Azure Media Services
 * Updated dependencies to non-beta stable versions
 * Added a Sending Request Event to OperationContext in Storage Client code
 * Fixed a bug in the Storage client in blob download resume for blobs greater than 2GB

2012.10.29 Version 0.3.3
 * In the blob client, fixed a bug which allows users to call write APIs on a blob snapshot reference
 * Updated the URL parse method in storage client libraries, to allow users to pass a URL ending with "/"
 * Updated the parsing response header code in blob client APIs
 * Updated the storage client library user agent version from 0.1.2 to 0.1.3
 * Added more test cases in storage client tests

2012.10.16 Version 0.3.2
 * Implemented a more graceful timeout Exception
 * Implemented a better Exception for an empty header returned by the Azure Storage Service
 * Added Fluent setters for Blob Models

2012.09.11 Version 0.3.1
 * Added Javadocs to 1.7 Storage Support from 0.3.0 release
 * Fixed bug where getqueue for an invalid queue returns 200 and the exception is not wrapped in a ServiceException
 * Fixed the error when deleting a blob snapshot in the Service Layer
 * Changed the PageBlob length parameter from an int to a long
 * Return an Etag for create and copy Blob in Service Layer
 * Updated the BlobRestProxy.copyBlob to correctly honor source access conditions
 * Updated the BlobRestProxy.getBlob to correctly honor setComputeRangeMD5 option
 * Added international support for ServiceBus URIs
 * Added encoding for special characters when serializing entity to XML in Table Service Layer

2012.06.02 Version 0.3.0
 * Added 1.7 Storage Support
 * Added Javadocs for com.microsoft.windowsazure.services.table

2012.05.02 Version 0.2.2
 * Added Javadoc comments to Azure Blob Service Layer
 * Fixed a URL encoding issue in Table Client Layer
 * Made CloudTableClient use Iterator instead of Iterable

2012.04.11 Version 0.2.1
 * Added Service Layer support for Azure Table
 * Added Javadoc comments to Azure Queue Service Layer

2012.02.28 Version 0.2.0
 * Added Support for Azure Table in com.microsoft.windowsazure.services.table
 * Added Client Tests for Table
 * Added a dependency on apache commons-lang3 3.1
 * ResultsSegment exposes an ArrayList instead of an Iterable
 * UserAgent updated to v1.1.2

2012.01.31 Version 0.1.3
 * Updated User Agent to v0.1.1
 * Updated License Headers
 * Blob Client Mark update
 * Retry Logic updated in Blob and Queue Client to not retry
 * Error Response parsing updated for Table compatibility
 * MD5 is delay calculated on copy streams
 * Date parsing support for various number of fractional decimals
 * StorageErrorResponse updated to support lower case xml for tables

2011.12.22 Version 0.1.2
 * Fixed CloudBlob.download to lock to ETag during a resume
 * Ensured that Client Side Exceptions are not resumed

2011.12.14 Version 0.1.1
 * Commenting/documentation changes

2011.12.09 Version 0.1.0
 * Initial Release<|MERGE_RESOLUTION|>--- conflicted
+++ resolved
@@ -1,8 +1,3 @@
-<<<<<<< HEAD
-XXXX.XX.XX Version X.X.X
- * Support for 2018-03-28 REST version. Please see our REST API documentation and blogs for information about the related added features.
- * Added support for static website properties.
-=======
 2018.06.26 Version 8.0.0
  * Support for 2018-03-28 REST version. Please see our REST API documentation and blogs for information about the related added features.
  * Added support for static website properties.
@@ -10,7 +5,6 @@
  * Added support for putBlockFromURI. A block may be created with another block blob as its source.
  * Upgraded the language version to Java 7.
  * Updated the Jackson-Core dependency to version 2.9.4 to pull in security fix.
->>>>>>> 6ed472e4
 
 2018.05.22 Version 7.1.0
  * Support for 2017-11-09 REST version. Please see our REST API documentation and blogs for information about the related added features.
