XXXX.XX.XX Version X.X.X
<<<<<<< HEAD
 * Fixed a bug in BlobInputStream that would return extra zeros at the end of the stream if the data was encrypted using client-side encryption.
 * MD5 checks on BlobInputStream are skipped if data being downloaded is also being decrypted via client-side encryption, even if disableMd5Calculation is set to false. Previously this check would always fail as MD5 is calculated on cipher text on upload but was calculated on plaintext on download.
=======
 * Added a workaround to a JDK bug that would ignore connection timeouts on retries, causing hangs in some scenarios. This requires defaulting setting https keep-alive on all sockets. It can be disabled via BlobRequestOptions.
>>>>>>> ebaeb145

2019.12.06 Version 8.6.0
 * Added the skipDecode flag to the generate sas method on CloudBlob. This flag allows the customer to skip the url decode that happens by default on the string to sign right before signing. This resolves some problems with custom values for some of the query parameters when used with third party clients.

2019.12.02 Version 8.5.0
 * Support for HTTP proxy with Basic auth.
 * Support for HTTP proxy with Digest auth.
 * Added an option to SharedAccessHeaders that will allow the customer to preserve the raw value set on the object. Headers could previously be changed by an internal url decode that might modified the desired value.

2019.08.05 Version 8.4.0
 * Support for 2019-02-02 REST version. Please see our REST API documentation and blogs for information about the related added features.
 * Added support for setting rehydrate priority for SetBlobTier and CopyBlob APIs.
 * Added support for PutRangeFromURL API to writes bytes from one Azure File endpoint into the specified range of another Azure File endpoint.
 * Added setDirectoryProperties, createPermission, and getPermission APIs to the File package.
 * Added required headers for creatFile, createDirectory, setFileProperties, getFileProperties, getDirectoryProperties, getFile APIs.
 * Updated getFileProperties, getDirectoryProperties, and getFile calls to update SMB properties.
 * Added support for setting access tier for PutBlob/PutBlockList and CopyBlob APIs.
 * Added support for batching blob operations. Currently the only batchable apis are deleteBlob and setBlobTier.

2019.04.23 Version 8.3.0
 * Fixed a bug in the range download to InputStream that would throw an exception if the source blob was empty.
 * Added support for List/Close File Handles APIs.

2019.04.05 Version 8.2.0
 * Support for 2018-11-09 REST version. Please see our REST API documentation and blogs for information about the related added features.
 * Added appendBlockFromURL method. A block may be created with another blob as its source.
 * Added uploadPagesFromURL method. Pages may be written to with another blob as their source.
 * Fixed a bug in which putBlockFromURI accessConditions were indicated as being on the destination when in actuality they only apply to the source.
 * Added a method to get share stats in bytes.
 * Support for snapshot-level shared access signature tokens on blobs.
 * Support for customer-provided keys with server-side encryption.

2019.03.01 Version 8.1.0
 * Added support for the deep sync copy blob api.
 * Added the option to disable etag validation on BlobInputStream reads.
 * Added the ability to specify an offset and range on a BlobInputStream.

2018.06.26 Version 8.0.0
 * Support for 2018-03-28 REST version. Please see our REST API documentation and blogs for information about the related added features.
 * Added support for static website properties.
 * Added support for the getAccountInfo feature. Sku name and account kind may be retrieved using a CloudBlobClient, CloudBlobContainer, or CloudBlob with SharedKey or SAS.
 * Added support for putBlockFromURI. A block may be created with another block blob as its source.
 * Upgraded the language version to Java 7.
 * Updated the Jackson-Core dependency to version 2.9.4 to pull in security fix.

2018.05.22 Version 7.1.0
 * Support for 2017-11-09 REST version. Please see our REST API documentation and blogs for information about the related added features.
 * Added OAuth token support for authentication with HTTPS requests.
 * Support for write-once read-many containers.

2018.02.05 Version 7.0.0
 * Support for 2017-07-29 REST version. Please see our REST api documentation and blogs for information about the related added features.
 * Added support for soft delete feature. If a delete retention policy is enabled through the set service properties API, then blobs or snapshots can be deleted softly and retained for a specified number of days, before being permanently removed by garbage collection.
 * When a storage request fails, the error code may now be retrieved directly from the RequestResult and StorageException classes. This error code is populated even in cases where there is no StorageExtendedErrorInformation available, such as in calls to FetchAttributes.
 * Queue messages may now be inserted with infinite duration by specifying -1 as the timeToLiveInSeconds parameter to addMessage.
 * Improved performance of blob uploadFromFile APIs to avoid unnecessary buffering.
 * Improved performance when streaming directly from a FileInputStream to avoid unnecessary buffering.
 * Switched to using fixed length streaming mode in the HTTP client to avoid unnecessary buffering.
 * Upgraded Key Vault dependency to 1.0.
 * Fixed a bug preventing openInputStream from working on a blob snapshot.

2017.11.01 Version 6.1.0
 * Added support for the last time the tier was modified.

2017.10.06 Version 6.0.0
 * Added support for taking a snapshot of a share.
 * IOExceptions wrapping StorageExceptions will now contain the StorageException message in the outer exception.
 * Connection string support expanded to allow AccountName to be specified with SharedAccessSignature and DefaultEndpointsProtocol.  In this case, SharedAccessSignature is used for credentials, while having both DefaultEndpointsProtocol and AccountName allows the library to infer a set of default endpoints.  Additionally, we have added support for BlobSecondaryEndpoint, QueueSecondaryEndpoint, TableSecondaryEndpoint, and FileSecondaryEndpoint.  Specifying a secondary endpoint requires the specification of the corresponding primary.
 * All: The use of DefaultEndpointsProtocol in a connection string is now optional in the case where endpoints would be automatically generated; if missing, a value of https will be inferred.  When the parsed account settings in such a case are used to generate a connection string, the value of DefaultEndpointsProtocol will be explicitly included.

2017.08.28 Version 5.5.0
 * Fixed a bug when using a SAS token where the token was being omitted from calls to delete a directory in the file service.
 * For Standard Storage Accounts only, added the ability to set the tier of individual block blobs. The tier can currently only be set through uploadTier()

2017.07.13 Version 5.4.0
 * Support for 2017-04-17 REST version. Please see our REST API documentation and blogs for information about the related added features.
 * Added ErrorReceivingResponseEvent which fires when a network error occurs before the responseReceivedEvent fires. If the responseReceivedEvent fires sucessfully, this new event will not fire.
 * For Premium Accounts only, added support for getting and setting the tier on a page blob. The tier can also be set when creating or copying from an existing page blob.
 * Added support for server side encryption for File Service.

2017.06.21 Version 5.3.1
 * Fixed a bug in specific upload case for block blobs. This only affects uploads greater than the max put blob threshold, that have increased the streamWriteSizeInBytes beyond the 4 MB and storeBlobContentMD5 has been disabled.
 * In some cases in the above mentioned upload path, fixed a bug where StorageExceptions were being thrown instead of IOExceptions.

2017.06.13 Version 5.3.0
 * Fixed a bug where the transactional MD5 check would fail when downloading a range of blob or file and the recovery action is performed on a subsection of the range.
 * Fixed leaking connections for table requests.
 * Fixed a bug where retries happened immediately when experiencing a network exception uploading data or getting the response.
 * Fixed a bug where the response stream was not being closed on nonretryable exceptions.

2017.05.23 Version 5.2.0
 * Fixed Exists() calls on Shares and Directories to now populate metadata. This was already being done for Files.
 * Changed blob constants to support up to 256 MB on put blob for block blobs. The default value for put blob threshold has also been updated to half of the maximum, or 128 MB currently.
 * Fixed a bug that prevented setting content MD5 to true when creating a new file.
 * Fixed a bug where access conditions, options, and operation context were not being passed when calling openWriteExisting() on a page blob or a file.
 * Fixed a bug where an exception was being thrown on a range get of a blob or file when the options disableContentMD5Validation is set to false and useTransactionalContentMD5 is set to true and there is no overall MD5.
 * Fixed a bug where retries were happening immediately if a socket exception was thrown.
 * In CloudFileShareProperties, setShareQuota() no longer asserts in bounds. This check has been moved to create() and uploadProperties() in CloudFileShare.

2017.05.14 Version 5.1.1
 * Reverted version 5.1.0 due to a regression which was caught after publishing. Version 5.2.0 will be released that contains the fixes from 5.1.0 without the regression.

2017.01.18 Version 5.0.0
 * Prefix support for listing files and directories.
 * Added support for setting public access when creating a blob container
 * The public access setting on a blob container is now a container property returned from downloadProperties.
 * Add Message now modifies the PopReceipt, Id, NextVisibleTime, InsertionTime, and ExpirationTime properties of its CloudQueueMessage parameter.
 * Populate content MD5 for range gets on Blobs and Files.
 * Added support in Page Blob for incremental copy.
 * Added large BlockBlob upload support. Blocks can now support sizes up to 100 MB.
 * Added a new, memory-optimized upload strategy for the upload* APIs. This algorithm only applies for blocks greater than 4MB and when storeBlobContentMD5 and Client-Side Encryption are disabled.
 * getQualifiedUri() has been deprecated for Blobs. Please use getSnapshotQualifiedUri() instead. This new function will return the blob including the snapshot (if present) and no SAS token.
 * getQualifiedStorageUri() has been deprecated for Blobs. Please use getSnapshotQualifiedStorageUri() instead. This new function will return the blob including the snapshot (if present) and no SAS token.
 * Fixed a bug where copying from a blob that included a SAS token and a snapshot ommitted the SAS token.

2016.08.30 Version 4.4.0
 * Fixed a bug in client-side encryption for tables that was preventing the Java client from decrypting entities encrypted with the .NET client, and vice versa.
 
2016.07.06 Version 4.3.0
 * Added support for server-side encryption.
 * Added support for getBlobReferenceFromServer methods on CloudBlobContainer to support retrieving a blob without knowing its type.
 * Fixed a bug in the retry policies where 300 status codes were being retried when they shouldn't be.

2016.04.07 Version 4.2.0
 * Added support for setting a library-wide proxy. The default proxy can be set on OperationContext.
 * Added support in Page Blob for getting a list of differing page ranges between snapshot versions.
 * Added support in Page Blob for getting ranges of pages.

2016.03.31 Version 4.1.0
 * Added support for client side encryption for blobs, queues and tables.
 * Since the encryption preview, added functionality where uploading encrypted blobs can be done with just PutBlob, not PutBlock + PutBlockList, if the blob is small enough.
 * Since the encryption preview, fixed bugs in the Table Service where APIs such as 'CreateTable' were trying to encrypt their payload.  Encryption is only supported on entities.

2015.10.05 Version 4.0.0
 * Removed deprecated table AtomPub support.
 * Removed deprecated constructors which take service clients in favor of constructors which take credentials.
 * Added support for "Add" permissions on Blob SAS.
 * Added support for "Create" permissions on Blob and File SAS.
 * Added support for IP Restricted SAS and Protocol SAS.
 * Added support for Account SAS to all services.
 * Added support for Minute and Hour Metrics to FileServiceProperties and added support for File Metrics to CloudAnalyticsClient.
 * Removed deprecated startCopyFromBlob() on CloudBlob. Use startCopy() instead.
 * Removed deprecated Credentials and StorageKey classes. Please use the appropriate methods on StorageCredentialsAccountAndKey instead.

2015.09.16 Version 3.1.0
 * Fixed a bug in table where a select on a non-existent field resulted in a null reference exception if the corresponding field in the TableEntity was not nullable.
 * Fixed a bug in table where JsonParser was automatically closing the response stream before it was completely drained causing socket exhaustion.
 * Fixed a bug in StorageCredentialsAccountAndKey.updateKey(String) which prevented valid keys from being set.
 * Added CloudBlobContainer.listBlobs(final String, final boolean) method.
 * Fixed a bug in blob where using AccessConditions on block blob uploads larger than 64MB done with the upload* methods or block blob uploads done openOutputStream with would fail if the blob did not already exist.
 * Added support for setting a proxy per request. Proxy can be set on an OperationContext instance and will be used when that instance is passed to the request method.

2015.08.04 Version 3.0.0
 * Added support for SAS to the Azure File service.
 * Added support for Append Blob.
 * Added support for Access Control Lists (ACL) to File Shares.
 * Added support for getting and setting of CORS rules to File service.
 * Added support for ShareStats to File Shares.
 * Added support for copying an Azure File to another Azure File or a Block Blob asynchronously, and aborting Azure File copy operations asynchronously.
 * Added support for copying a Blob to an Azure File asynchronously.
 * Added support for setting a maximum quota property on a File Share.
 * Removed deprecated AuthenticationScheme and its getter and setter. In the future only SharedKey will be used.
 * Removed deprecated getter/setters for all request option properties on the service clients. Please use the default request options getter/setters instead.
 * Removed getSubDirectoryReference() for blob directories and file directories. Use getDirectoryReference() instead. 
 * Removed getEntityClass() in TableQuery. Please use getClazzType() instead.
 * Added client-side verification for lease duration and break periods.
 * Deprecated the setters in table for timestamp as this property is only modifiable by the service.
 * Deprecated startCopyFromBlob() on CloudBlob. Use startCopy() instead.
 * Deprecated the Credentials and StorageKey classes. Please use the appropriate methods on StorageCredentialsAccountAndKey instead.
 * Deprecated constructors which take service clients in favor of constructors which take credentials.
 * Fixed a bug where the DateBackwardCompatibility flag was not applied if set on the CloudTableClient default request options.
 * Changed library behavior to retry all exceptions thrown when parsing a response object.
 * Changed behavior to stop removing query parameters passed in with the resource URI if that URI contains a SAS token. Some query parameters such as comp, restype, snapshot and api-version will still be removed.
 * Added support for logging StringToSign to SharedKey and SAS.
 * Added a connect timeout to prevent hangs when establishing the network connection.
 * Made performance enhancements to the BlobOutputStream class.

2015.05.26 Version 2.2.0
 * Fixed a bug where maximum execution time was ignored for file, queue, and table services.
 * Changed the socket timeout to be set to the service side timeout plus 5 minutes when maximum execution time is not set.
 * Changed the socket timeout to default to 5 minutes rather than infinite when neither service side timeout or maximum execution time are set.
 * Fixed a bug where MD5 was calculated for commitBlockList even though UseTransactionalMD5 was set to false.
 * Fixed a bug where selecting fields that did not exist returned an error rather than an EntityProperty with a null value.
 * Fixed a bug where table entities with a single quote in their partition or row key could be inserted but not operated on in any other way.

2015.04.01 Version 2.1.0
 * Fixed a bug for all listing API's where next() would sometimes throw an exception if hasNext() had not been called even if there were more elements to iterate on.
 * Added sequence number to the blob properties. This is populated for page blobs.
 * Creating a page blob sets its length property.
 * Added support for page blob sequence numbers and sequence number access conditions. 
 * Fixed a bug in abort copy where the lease access condition was not sent to the service.
 * Fixed an issue in startCopyFromBlob where if the URI of the source blob contained certain non-ASCII characters they would not be encoded appropriately. This would result in Authorization failures.
 * Fixed a small performance issue in XML serialization.
 * Fixed a bug in BlobOutputStream and FileOutputStream where flush added data to a request pool rather than immediately committing it to the Azure service.
 * Refactored to remove the blob, queue, and file package dependency on table in the error handling code.
 * Added additional client-side logging for REST requests, responses, and errors.

2014.12.20 Version 2.0.0
 * Deprecated getSubDirectoryReference() for blob directories and file directories. Use getDirectoryReference() instead. 
 * Fixed a bug where maxResults was not verified to be positive for list operations.
 * Fixed a bug where high precision Date values stored on Table Entites were forced to fit into milliseconds resulting in inaccuracies. Precision is limited to 1 millisecond by Java.util.Date. If greater precision is required, the String should be used directly.
 * Added TableRequestOptions.dateBackwardCompatibility, which supports reading Date values on Table Entities written using versions of this library prior to 2.0.0. See http://go.microsoft.com/fwlink/?LinkId=523753 for more details.
 * Deprecated AuthenticationScheme and its getter and setter. In the future only SharedKey will be used.

2014.11.03 Version 1.3.1
 * Reverted timestamp bug fix from 1.3.0 for further consideration.

2014.11.03 Version 1.3.0
 * Added support for EndpointSuffix which was previously not accepted in Account Strings.
 * Fixed a bug where high precision timestamps were forced to fit into milliseconds resulting in inaccuracies. Precision is limited to 1 millisecond by Java.util.Date. If greater precision is required, the String should be used directly.

2014.08.01 Version 1.2.0
 * Added the NameValidator class which contains helpers that check to see if resource names are valid.
 * Fixed a bug where the RequestUrl of a LogRecord was not correctly HTML4 decoded. Added a dependency on Apache Commons Lang3.  
 * Made FileRange class and ListFilesAndDirectories method in the CloudFileDirectory class public. 

2014.07.01 Version 1.1.0
 * Changed the maven group id and artifact id. The new group id is com.microsoft.azure and the new artifact id is azure-storage.
 * Added File Service support. The File Service and the associated SDK APIs are in preview. 
 * Added CloudAnalyticsClient and related methods to simplify Storage Analytics logging and metrics use case scenarios.
 * Fixed a bug where an empty file would be left over during the downloadToFile error case.
 * Updated StorageErrorCodeStrings class. 
 * Requests made using SAS credentials have the api-version query parameter appended to the URI.
 * Fixed a null pointer exception that resulted when the first request was made with a blob created using the uri-only constructor (no sas creds appended). 

2014.05.12 Version 1.0.0
 * Updated service version to 2014-02-14
 * Fixed null-reference when null listingDetails are passed to listBlobsSegmented(String, boolean, EnumSet<BlobListingDetails>, int, ResultContinuation, BlobRequestOptions, OperationContext) overload
 * StorageUri may contain only a secondary endpoint

2014.05.06 Version 0.7.0
 * Created a DefaultRequestOptions object for each service client
 * Deprecated getter/setters for all request option properties on the service clients 
 * Removed server timeout defaults. These are still settable via the DefaultRequestOptions object on the client if desired
 * Removed OperationContext getCurrentRequestObject/setCurrentReqestObject methods
 * Removed SharedAccess{Blob|Queue|Table}Policy permissionsFromString(String) and permissionsToString(EnumSet) static methods in favor of setPermissionsFromString(String) and permissionsToString() instance methods
 * Moved all execute and executeSegmented methods for TableOperations, TableBatchOperations, and TableQueries from CloudTableClient to CloudTable. The CloudTableClient methods are removed
 * Deprecated getEntityClass() in TableQuery. Please use getClazzType() instead.
 * Removed CloudPageBlob openOutputStream methods in favor of equivalent openWriteNew methods
 * Removed reserved methods from StorageCredentials classes
 * Made the isUsePathStyleUris() method in ServiceClient protected
 * Removed CloudTableClient constructors taking only URI/StorageUri and throw if credentials passed into constructors are null as tables do not allow anonymous access
 * Removed extraneous ServiceClient constructors
 * Moved LeaseDuration, LeaseState, and LeaseStatus from the storage package to the blob package
 * Made the parse(String) methods in LeaseDuration, LeaseState, and LeaseStatus internal
 * RetryContext currentRetryCount and lastRequestResult fields must be accessed with their corresponding getters/setters
 * BlockEntry searchMode field must be accessed through its getter/setter
 * BlockEntry has an additional constructor taking only block id
 * Removed BlobType enum parse() method
 * Removed CopyStatus enum parse() method
 * Removed CloudQueueMessage setExpirationTime(), setNextVisibleTime() and setPopReceipt() methods
 * Removed TableConstants class
 * Removed some classes/methods originally marked "Internal Use Only": Credentials.getSigningAccountName(), StorageCredentialsAccountAndKey.setSigningAccountName(), DeserializationHelper class, some BlobProperties setter methods
 * Applied MaximumExecutionTime to downloadToByteArray and downloadRangeToByteArray methods
 * Removed GeoReplicationStats.getGeoReplicationStatus(String)
 * Moved SharedAccessPolicy, Permissions base classes (and serializers/deserializers) from core to storage
 * Added container/queue/table constructors taking only URI or StorageUri to enable direct instantiation with a SAS token
 * Fixed LeaseState so that it is parsed correctly. Previously, a leased blob returned LeaseState.UNSPECIFIED rather than LeaseState.LEASED
 * Fixed the CloudTable(URI) method to correctly handle partition key and row key limits for passed in SAS tokens
 * Fixed an issue that allowed whitespace metadata values to be set
 * Changed package name from com.microsoft.windowsazure.storage to com.microsoft.azure.storage
 * Deprecated AtomPub format for tables
 * Added support for secondary location access in Azure Storage Emulator
 * Removed unnecessary exceptions specified in the throws clause of method declarations
 * Fixed issue with path-style uris and sas credentials
 * Added CloudAnalyticsClient class to simplify storage account analytics logging and metrics scenarios.

2014.02.19 Version 0.6.0
 * Removed OperationContext getCurrentOperationByteCount/setCurrentOperationByteCount and getIntermediateMD5/setIntermediateMD5 methods
 * Deprecated OperationContext getCurrentRequestObject/setCurrentReqestObject methods
 * Deprecated SharedAccess{Blob|Queue|Table}Policy permissionsFromString(String) and permissionsToString(EnumSet) static methods in favor of setPermissionsFromString(String) and permissionsToString() instance methods
 * Moved all execute and executeSegmented methods for TableOperations, TableBatchOperations, and TableQueries from CloudTableClient to CloudTable. The CloudTableClient methods are now marked deprecated.
 * Deprecated CloudPageBlob openOutputStream methods in favor of equivalent openWriteNew methods
 * container.get{BlockBlob|PageBlob|Directory}Reference, directory.get{BlockBlob, PageBlob, SubDirectory}Reference always treat the string parameter as a relative address
 * {CloudBlobContainer|CloudQueue|CloudTable}(String, CloudBlobClient) always treat the string parameter as a relative address
 * If the parent of a blob is the container, Cloud{BlockBlob|PageBlob|BlobDirectory}.getParent() returns a valid CloudBlobDirectory with an empty prefix. Similarly, container.getDirectoryReference("") gets a valid CloudBlobDirectory representing the container.
 * Blob downloads resume on every retry
 * TableOperation(TableEntity, TableOperationType) sets echoContent to false by default
 * Fixed translateException to handle 503 along with other special HTTP codes
 * Fixed an issue so that the ContentMD5 is only calculated when the length is unknown or is within the single blob upload threshold for block blob uploads.
 * Fixed snapshot creates to inherit base blob's metadata/properties unless metadata/properties are specified
 * Any exception thrown while parsing an error response is ignored and the original exception is returned
 * Added additional constructors to TableServiceEntity and DynamicTableEntity taking partition key, row key, etc
 * Added support for Null Retry Policies
 * Added a resize method for page blobs 
 * Added openWriteExisting() and openWriteExisting(AccessCondition, BlobRequestOptions, OperationContext) methods to PageBlob allowing output streams to be opened on existing page blobs.
 * Added StorageEventMultiCasters to OperationContext for when a retry occurs ("Retrying") and when the request is complete ("RequestComplete").
 * Added static StorageEventMultiCasters for SendingRequest, ResponseReceived, RequestComplete and Retrying to Operation Context
 * Added maximum execution time, settable for all requests via Cloud{Blob|Queue|Table}Client.setMaximumExecutionTime(Integer) or for an individual request via {Blob|Queue|Table}RequestOptions.setMaximumExecutionTime(Integer)

2013.12.10 Version 0.5.0
 * Fixed content disposition parsing in BlobDeserializationHelper and added it to BlobProperties
 * Fixed etag for snapshots, which was previously not set correctly in CloudBlob
 * Fixed etag parsing so that quotes around etag are removed
 * Added Copy to BlobListingDetails enum and added logic and fixed xml parsers to enable that option when listing blobs
 * Fixed blob/container BreakLease so that the breakPeriodInSeconds is honored
 * Sending request event on the opContext is now fired before the connection is set up
 * Added Json support for tables
 * JsonMinimalMetadata is now the default payload format (rather than AtomPub). Payload format can be specified for all table requests by using CloudTableClient.setTablePayloadFormat or for an individual table request by using TableRequestOptions.setTablePayloadFormat
 * Added read from secondary support for blobs/queue/tables
 * Fixed Canonicalizer to ignore empty header values while signing
 * Added additional query parameters for Blob SAS introduced in 2013-08-15
 * Enabled echo content (on or off) option for table inserts
 * Enabled setting user headers on the operation context
 * Moved LeaseAction enum from core package to blob package (internal use only)
 * Added support for optional Service Properties
 * Blob downloadToByteArray and downloadRangeToByteArray return the number of bytes copied to the byte array

2013.07.03 Version 0.4.4
 * Windows Azure China environment support
 * Service Bus metadata support updated to the latest version
 * Rich Odata entity query support for Service Bus Queue/Topic/Subscription
 * Added support for Service Bus message forwarding
 * Added support for Service Bus message count details
 * Made sure the response stream is drained to prevent socket exhaustion in Storage
 * Added support for all flavors of SharedKey and SharedKeyLite message signing through AuthenticationScheme property on client classes in Storage

2013.05.27 Version 0.4.3
* Added support for updating existing Queue/Topic/Subscription for Service Bus
* Added support for message lock renewal to support long running message processing for Service Bus
* Added new properties to Queue/Topic/Subscription/Rule for Service Bus
* Added support for rebinding content key for Media Services

2013.04.16 Version 0.4.2
* Fixed a bunch of GB18030 encoding issues
* Fixed a service bus issue when the locale is not UTC

2013.03.12 Version 0.4.1
 * Added "Azure-SDK-For-Java/<version>" To User-Agent HTTP header
 * Added connection string support for Service Bus
 * Added new methods to break lease for Storage Blob which doesn't require a lease id and returns the result as an object. Deprecated the old breakLease() methods.
 * Added a new method to get the historical events for Media Services
 * Fixed Storage Table encoding issue for special characters
 * BlobOutputStream now commits block list using LATEST instead of UNCOMMITTED
 * Added RequestResult to StorageEvents
 * Fixed issue when accessing OperationContext RequestResults
 * Fixed the return value of BlobInputStream.read
 * Fixed CloudPageBlob.downloadPageRanges to retrieve the blob length
 * Fixed MD5 validation in BlobInputStream
 * Return ETag in TableResult not only for Insert but also for other operations

2013.01.18 Version 0.4.0
 * Added support for Windows Azure Media Services
 * Updated dependencies to non-beta stable versions
 * Added a Sending Request Event to OperationContext in Storage Client code
 * Fixed a bug in the Storage client in blob download resume for blobs greater than 2GB

2012.10.29 Version 0.3.3
 * In the blob client, fixed a bug which allows users to call write APIs on a blob snapshot reference
 * Updated the URL parse method in storage client libraries, to allow users to pass a URL ending with "/"
 * Updated the parsing response header code in blob client APIs
 * Updated the storage client library user agent version from 0.1.2 to 0.1.3
 * Added more test cases in storage client tests

2012.10.16 Version 0.3.2
 * Implemented a more graceful timeout Exception
 * Implemented a better Exception for an empty header returned by the Azure Storage Service
 * Added Fluent setters for Blob Models

2012.09.11 Version 0.3.1
 * Added Javadocs to 1.7 Storage Support from 0.3.0 release
 * Fixed bug where getqueue for an invalid queue returns 200 and the exception is not wrapped in a ServiceException
 * Fixed the error when deleting a blob snapshot in the Service Layer
 * Changed the PageBlob length parameter from an int to a long
 * Return an Etag for create and copy Blob in Service Layer
 * Updated the BlobRestProxy.copyBlob to correctly honor source access conditions
 * Updated the BlobRestProxy.getBlob to correctly honor setComputeRangeMD5 option
 * Added international support for ServiceBus URIs
 * Added encoding for special characters when serializing entity to XML in Table Service Layer

2012.06.02 Version 0.3.0
 * Added 1.7 Storage Support
 * Added Javadocs for com.microsoft.windowsazure.services.table

2012.05.02 Version 0.2.2
 * Added Javadoc comments to Azure Blob Service Layer
 * Fixed a URL encoding issue in Table Client Layer
 * Made CloudTableClient use Iterator instead of Iterable

2012.04.11 Version 0.2.1
 * Added Service Layer support for Azure Table
 * Added Javadoc comments to Azure Queue Service Layer

2012.02.28 Version 0.2.0
 * Added Support for Azure Table in com.microsoft.windowsazure.services.table
 * Added Client Tests for Table
 * Added a dependency on apache commons-lang3 3.1
 * ResultsSegment exposes an ArrayList instead of an Iterable
 * UserAgent updated to v1.1.2

2012.01.31 Version 0.1.3
 * Updated User Agent to v0.1.1
 * Updated License Headers
 * Blob Client Mark update
 * Retry Logic updated in Blob and Queue Client to not retry
 * Error Response parsing updated for Table compatibility
 * MD5 is delay calculated on copy streams
 * Date parsing support for various number of fractional decimals
 * StorageErrorResponse updated to support lower case xml for tables

2011.12.22 Version 0.1.2
 * Fixed CloudBlob.download to lock to ETag during a resume
 * Ensured that Client Side Exceptions are not resumed

2011.12.14 Version 0.1.1
 * Commenting/documentation changes

2011.12.09 Version 0.1.0
 * Initial Release<|MERGE_RESOLUTION|>--- conflicted
+++ resolved
@@ -1,10 +1,7 @@
 XXXX.XX.XX Version X.X.X
-<<<<<<< HEAD
  * Fixed a bug in BlobInputStream that would return extra zeros at the end of the stream if the data was encrypted using client-side encryption.
  * MD5 checks on BlobInputStream are skipped if data being downloaded is also being decrypted via client-side encryption, even if disableMd5Calculation is set to false. Previously this check would always fail as MD5 is calculated on cipher text on upload but was calculated on plaintext on download.
-=======
  * Added a workaround to a JDK bug that would ignore connection timeouts on retries, causing hangs in some scenarios. This requires defaulting setting https keep-alive on all sockets. It can be disabled via BlobRequestOptions.
->>>>>>> ebaeb145
 
 2019.12.06 Version 8.6.0
  * Added the skipDecode flag to the generate sas method on CloudBlob. This flag allows the customer to skip the url decode that happens by default on the string to sign right before signing. This resolves some problems with custom values for some of the query parameters when used with third party clients.
